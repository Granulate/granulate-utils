--- conflicted
+++ resolved
@@ -2,33 +2,7 @@
 
 from granulate_utils.config_feeder.core.models.collection import CollectorType
 
-<<<<<<< HEAD
-from granulate_utils.config_feeder.core.models.autoscaling import (
-    ClusterAutoScalingConfig,
-    ClusterAutoScalingConfigCreate,
-)
-from granulate_utils.config_feeder.core.models.yarn import NodeYarnConfig, NodeYarnConfigCreate
-
-
-class CreateNodeConfigsRequest(BaseModel):
-    yarn_config: Optional[NodeYarnConfigCreate] = None
-    autoscaling_config: Optional[ClusterAutoScalingConfigCreate] = None
-
-    @root_validator
-    def at_least_one_config_is_required(cls, values: Dict[str, Any]) -> Dict[str, Any]:
-        if values.get("yarn_config") is not None:
-            return values
-        if values.get("autoscaling_config") is not None:
-            return values
-        raise ValueError("at least one config is required")
-
-
-class CreateNodeConfigsResponse(BaseModel):
-    yarn_config: Optional[NodeYarnConfig]
-    autoscaling_config: Optional[ClusterAutoScalingConfig]
-=======
 
 class NodeResourceConfigCreate(BaseModel):
     collector_type: CollectorType
-    config_json: str
->>>>>>> 1c02f57f
+    config_json: str
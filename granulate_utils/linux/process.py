--- conflicted
+++ resolved
@@ -3,16 +3,11 @@
 # Licensed under the AGPL3 License. See LICENSE.md in the project root for license information.
 #
 import os
-<<<<<<< HEAD
 import re
-import struct
-from functools import lru_cache
-from typing import Optional
-=======
 import struct
 from contextlib import contextmanager
 from typing import Generator, Optional
->>>>>>> d38d45b6
+from functools import lru_cache
 
 import psutil
 
@@ -105,26 +100,6 @@
             return mem.read(size)
 
 
-<<<<<<< HEAD
-def read_process_execfn(process: psutil.Process) -> str:
-    # reads process AT_EXECFN
-    addr = _read_process_auxv(process, AT_EXECFN)
-    fn = _read_process_memory(process, addr, PATH_MAX)
-    return fn[: fn.index(b"\0")].decode()
-
-
-@lru_cache(maxsize=512)
-def is_process_basename_matching(process: psutil.Process, basename_pattern: str) -> bool:
-    if re.match(basename_pattern, os.path.basename(process_exe(process))):
-        return True
-
-    # process was executed AS basename (but has different exe name)
-    cmd = process.cmdline()
-    if len(cmd) > 0 and re.match(basename_pattern, cmd[0]):
-        return True
-
-    return False
-=======
 @contextmanager
 def _translate_errors(process: psutil.Process) -> Generator[None, None, None]:
     try:
@@ -140,4 +115,16 @@
         if not os.path.exists(f"/proc/{process.pid}"):
             raise psutil.NoSuchProcess(process.pid)
         raise
->>>>>>> d38d45b6
+
+
+@lru_cache(maxsize=512)
+def is_process_basename_matching(process: psutil.Process, basename_pattern: str) -> bool:
+    if re.match(basename_pattern, os.path.basename(process_exe(process))):
+        return True
+
+    # process was executed AS basename (but has different exe name)
+    cmd = process.cmdline()
+    if len(cmd) > 0 and re.match(basename_pattern, cmd[0]):
+        return True
+
+    return False
#
# Copyright (c) Granulate. All rights reserved.
# Licensed under the AGPL3 License. See LICENSE.md in the project root for license information.
#

import hashlib
from contextlib import contextmanager
from enum import Enum, auto
from functools import wraps
from pathlib import Path
from typing import Callable, List, Optional, TypeVar, Union, cast

import psutil
from elftools.elf.elffile import ELFError, ELFFile  # type: ignore
from elftools.elf.sections import NoteSection  # type: ignore
from typing_extensions import ParamSpec

__all__ = ["ELFError"]

P = ParamSpec("P")
R = TypeVar("R")


def raise_nosuchprocess(func: Callable[P, R]) -> Callable[P, R]:
    @wraps(func)
    def inner(*args: P.args, **kwargs: P.kwargs):
        try:
            return func(*args, **kwargs)
        except FileNotFoundError as e:
            # Check if filename is /proc/{pid}/*
            if e.filename.startswith("/proc/"):
                if e.filename.split("/")[2].isalnum():
                    # Take pid from /proc/{pid}/*
                    pid = int(e.filename.split("/")[2])
                    # Check if number from /proc/{pid} is actually a pid number
                    with open("/proc/sys/kernel/pid_max") as pid_max_file:
                        pid_max = int(pid_max_file.read())
                    if pid <= pid_max:
                        # Check if pid is running
                        if not psutil.pid_exists(pid):
                            raise psutil.NoSuchProcess(pid)
            raise e

    return inner


class LibcType(Enum):
    DYNAMIC_GLIBC = auto()
    DYNAMIC_MUSL = auto()
    STATIC_LIBC = auto()
    STATIC_NO_LIBC = auto()


ELFType = Union[ELFFile, Path, str]


@contextmanager
def open_elf(elf: ELFType) -> ELFFile:
    if isinstance(elf, ELFFile):
        yield elf
    else:
        with open(elf, "rb") as f:
            yield ELFFile(f)


def get_elf_arch(elf: ELFType) -> str:
    """
    Gets the file architecture embedded in the ELF file section
    """
    with open_elf(elf) as elf:
        return elf.get_machine_arch()


<<<<<<< HEAD
def elf_arch_to_uname_arch(arch: str) -> str:
    """
    Translates from the value returned by get_elf_arch to the value you'd receive from "uname -m"
    """
    return {
        "x64": "x86_64",
        "Aarch64": "aarch64",
    }[arch]


def get_elf_buildid(elf: ELFType) -> Optional[str]:
=======
def get_elf_buildid(elf: ELFType, section: str, note_check: Callable[[NoteSection], bool]) -> Optional[str]:
>>>>>>> 23b39aab
    """
    Gets the build ID embedded in an ELF file note section as a string,
    or None if not present.
    Lambda argument is used to verify that note meets caller's requirements.
    """
    with open_elf(elf) as elf:
        note_section = elf.get_section_by_name(section)
        if note_section is None or not isinstance(note_section, NoteSection):
            return None

        for note in note_section.iter_notes():
            if note_check(note):
                return cast(str, note.n_desc)
        else:
            return None


@raise_nosuchprocess
def get_elf_id(elf: ELFType) -> str:
    """
    Gets an identifier for this ELF.
    We prefer to use buildids. If a buildid does not exist for an ELF file,
    we instead grab its SHA1.
    """
    with open_elf(elf) as elf:
        buildid = get_elf_buildid(elf, ".note.gnu.build-id", lambda note: note.n_type == "NT_GNU_BUILD_ID")
        if buildid is not None:
            return f"buildid:{buildid}"

        # hash in one chunk
        with open(elf.stream.name, "rb") as f:
            return f"sha1:{hashlib.sha1(f.read()).hexdigest()}"


def read_elf_va(elf: ELFType, va: int, size: int) -> Optional[bytes]:
    with open_elf(elf) as elf:
        for section in elf.iter_sections():
            section_start = section.header.sh_addr
            section_end = section.header.sh_addr + section.header.sh_size
            if section_start <= va and section_end >= va + size:
                offset_from_section = va - section_start
                return section.data()[offset_from_section : offset_from_section + size]
        return None


def read_elf_symbol(elf: ELFType, sym_name: str, size: int) -> Optional[bytes]:
    with open_elf(elf) as elf:
        addr = get_symbol_addr(elf, sym_name)
        if addr is None:
            return None
        return read_elf_va(elf, addr, size)


@raise_nosuchprocess
def is_statically_linked(elf: ELFType) -> bool:
    with open_elf(elf) as elf:
        for segment in elf.iter_segments():
            if segment.header.p_type == "PT_DYNAMIC":
                return False
    return True


def get_symbol_addr(elf: ELFType, sym_name: str) -> Optional[int]:
    with open_elf(elf) as elf:
        symtab = elf.get_section_by_name(".symtab")
        if symtab is None:
            return None
        symbols = symtab.get_symbol_by_name(sym_name)
        if symbols is None:
            return None
        if len(symbols) != 1:
            raise Exception(f"Multiple symbols match the same name: {sym_name!r}")
        return symbols[0].entry.st_value


def get_dt_needed(elf: ELFType) -> Optional[List[str]]:
    with open_elf(elf) as elf:
        dynamic_section = elf.get_section_by_name(".dynamic")
        if dynamic_section is None:
            return None
        return [tag.needed for tag in dynamic_section.iter_tags() if tag.entry.d_tag == "DT_NEEDED"]


def get_libc_type(elf: ELFType) -> LibcType:
    with open_elf(elf) as elf:
        dt_needed = get_dt_needed(elf)
        if dt_needed is not None:
            found_glibc = False
            found_musl = False
            for needed in dt_needed:
                if "libc.so.6" in needed:
                    found_glibc = True
                if "ld-linux" in needed:
                    found_glibc = True
                if "libc.musl" in needed:
                    found_musl = True
                if "ld-musl" in needed:
                    found_musl = True
            if found_glibc and found_musl:
                raise Exception(f"Found both musl and glibc in the same binary: {elf.stream.name!r}")
            if found_musl:
                return LibcType.DYNAMIC_MUSL
            if found_glibc:
                return LibcType.DYNAMIC_GLIBC
            raise Exception(f"Found a dynamic binary without a libc: {elf.stream.name!r}")

        # This symbol exists in both musl and glibc, and is even used by musl to recognize a DSO as a libc.
        # They even comment that it works on both musl and glibc.
        # https://github.com/bminor/musl/blob/dc9285ad1dc19349c407072cc48ba70dab86de45/ldso/dynlink.c#L1143-L1152
        if get_symbol_addr(elf, "__libc_start_main") is not None:
            return LibcType.STATIC_LIBC

        return LibcType.STATIC_NO_LIBC


@raise_nosuchprocess
def elf_is_stripped(elf: ELFType) -> bool:
    with open_elf(elf) as elf:
        return elf.get_section_by_name(".symtab") is None<|MERGE_RESOLUTION|>--- conflicted
+++ resolved
@@ -71,7 +71,6 @@
         return elf.get_machine_arch()
 
 
-<<<<<<< HEAD
 def elf_arch_to_uname_arch(arch: str) -> str:
     """
     Translates from the value returned by get_elf_arch to the value you'd receive from "uname -m"
@@ -82,10 +81,7 @@
     }[arch]
 
 
-def get_elf_buildid(elf: ELFType) -> Optional[str]:
-=======
 def get_elf_buildid(elf: ELFType, section: str, note_check: Callable[[NoteSection], bool]) -> Optional[str]:
->>>>>>> 23b39aab
     """
     Gets the build ID embedded in an ELF file note section as a string,
     or None if not present.

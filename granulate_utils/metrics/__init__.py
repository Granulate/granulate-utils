--- conflicted
+++ resolved
@@ -5,20 +5,16 @@
 # (C) Datadog, Inc. 2018-present. All rights reserved.
 # Licensed under a 3-clause BSD style license (see LICENSE.bsd3).
 #
-<<<<<<< HEAD
 from abc import ABC, abstractmethod
 from dataclasses import dataclass
 from datetime import datetime
 from typing import Any, Dict, Iterable, Tuple, Union
 from urllib.parse import urljoin, urlparse
-=======
-from dataclasses import dataclass
-from datetime import datetime
-from typing import Any, Dict, Iterable, Tuple, Union
-from urllib.parse import urljoin
->>>>>>> 5e094c8a
 
 import requests
+
+YARN_SPARK_APPLICATION_SPECIFIER = "SPARK"
+YARN_RUNNING_APPLICATION_SPECIFIER = "RUNNING"
 
 
 @dataclass
@@ -30,15 +26,12 @@
     value: Union[int, float]
 
 
-<<<<<<< HEAD
 class Collector(ABC):
     @abstractmethod
     def collect(self) -> Iterable[Sample]:
         pass
 
 
-=======
->>>>>>> 5e094c8a
 @dataclass
 class MetricsSnapshot:
     timestamp: datetime
@@ -155,23 +148,11 @@
     labels: Dict[str, str], response_json: Dict[Any, Any], metrics: Dict[str, str]
 ) -> Iterable[Sample]:
     """
-<<<<<<< HEAD
-    Parse the JSON response and set the metrics
-=======
     Extract metrics values from JSON response and return as Samples.
->>>>>>> 5e094c8a
     """
     if response_json is None:
         return
 
     for field_name, metric_name in metrics.items():
         if (value := response_json.get(field_name)) is not None:
-<<<<<<< HEAD
-            yield Sample(labels, metric_name, value)
-
-
-YARN_SPARK_APPLICATION_SPECIFIER = "SPARK"
-YARN_RUNNING_APPLICATION_SPECIFIER = "RUNNING"
-=======
-            yield Sample(labels, metric_name, value)
->>>>>>> 5e094c8a
+            yield Sample(labels, metric_name, value)